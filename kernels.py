# -*- coding: utf-8 -*-
"""
Docstring for the kernels module - needs to be written
"""
# Created Sep 2013
# @author: Sean T. Smith

from abc import ABCMeta, abstractmethod
<<<<<<< HEAD
from numpy import array, empty, zeros, diag, sum, where, concatenate
=======
from numbers import Number
from numpy import array, empty, zeros, ones, eye, sum, prod, ix_, expand_dims, concatenate, tile
>>>>>>> e24ce8fa
from scipy import exp, log
from pyregress.features import *

# TODO: Add periodic, but it would require general handling of multiple Rs.

class Kernel:
    """
    Provide methods & an interface for kernels in the GPR class.
    
    User-defined kernels will need to inherit this baseclass and define
    both __init__ and __call__ methods in the derived class. This base
    class provides the abstract interface for the __call__ method and
    provides the methods: __init__, declare_hyper, and map_hyper.
    """
    __metaclass__ = ABCMeta
    
    def __init__(self, params, params_spec):
        """
        Create a Kernel object.
        
        Arguments
        ---------
<<<<<<< HEAD
        Nparams: int,
            number of kernel parameters for this specific kernel.
        params: list of floats or arrays,
            values for the kernel parameters.
        """
        # TODO: throw an error if the number of parameters doesn't match.
        if (Nparams != len(params)):
            raise InputError("Length of parameter vector input into kernel" +
                             "does not match specified number of parameters" +
                             Nparams, "!=", len(params))
        self.Np = Nparams
        self.p = params
        self.Nhp = 0
        self.hp = [False]*self.Np
        for i in range(len(self.p)):
            if isinstance(self.p[i], list):
                self.hp[i] = [False]*len(self.p[i])
        self.Prior = []
    
    @abstractmethod
    def __call__(self, Rk2, grad=False):
        """
        Calculate and return kernel values given the radius array.
        
        Arguments
        ---------
        self: Kernel,
            kernel parameters (self.p) and hyper-parameter labels (self.hp).
        Rk2: array-3D,
            directional square distance matrix (radius squared).
        grad: bool (optional),
            when grad is not False, must return gradK.
        
        Returns
        -------
        K: array-2D,
            kernel values - shape must match argument R.
        gradK: list of arrays (optional - depending on argument grad),
            partial of kernel with respect to each hyper parameter.
=======
        params: dict,
            the specified kernel parameters. The length parameter value
            can be a list for different lengths in multiple dimensions.
            Uncertain values should be represented by HyperPrior objects.
        params_spec: dict,
            All required kernel parameters with the domain of each as a
            tuple (min, max). When unbounded, use None for min and/or max.
>>>>>>> e24ce8fa
        """
        # TODO: throw an error if the parameters don't match the spec.
        (self.p, self.Np) = ({}, 0)
        (self.hp, self.Nhp, self.hp_iterable) = ({}, 0, [])
        for (key, val) in params.iteritems():
            if isinstance(val, Number):
                self.p[key] = val
                self.Np += 1
            elif isinstance(val, HyperPrior):
				if val == True:
					val = Constant()  # can we change the iterator mid-stream?
                self.p[key] = val.guess
                self.Np += 1
                self.hp[key] = val
                self.hp_iterable += [key]
            elif isinstance(val, list):
                self.p[key] = [None]*len(val)
                self.Np += len(val)
                self.hp[key] = [None]*len(val)
                for i in range(len(val)):
                    if isinstance(val[i], Number):
                        self.p[key][i] = val[i]
                    elif isinstance(val[i], HyperPrior):
						if val == True:
							val = Constant()  # can we change the iterator mid-stream?
                        self.p[key][i] = val[i].guess
                        self.hp[key][i] = val[i]
                        self.hp_iterable += [i]
            self.Nhp = len(self.hp_iterable)
    
    def __add__(self, other):
        """Overload '+' so Kernel objects can be added."""
        if not isinstance(other, KernelSum):
            # Neither term is a KernelSum object, so create one.
            return KernelSum(self, other)
        else:   
            # Combine with the existing KernelSum object.
            return other.__add__(self, self_on_right=True)
    
    def __mul__(self, other):
        """Overload '*' so Kernel objects can be multiplied."""
        if not isinstance(other, KernelProd):
            # Neither term is a KernelProd object, so create one.
            return KernelProd(self, other)
<<<<<<< HEAD
    
    def declare_hyper(self, hyper_params):
        """
        Declare which kernel parameters will be treated as hyper parameters.
        
        Arguments
        ---------
        hyper_params: bool or list of bools,
            which of this kernel's parameters are hyper-parameters -
            bool, 'all', 'none', or list for manual selection.
        
        Priors: list of functions defining hyper-parameter's 
            prior distribution for calculating posterier instead of
            marginal likelihood (set to constant if not being marginalized
            or by default if specified as True)
        
        Returns
        -------
        Nhyper: int,
            resulting number of hyper parameters.
        """

        for i in xrange(len(hyper_params)):
            if isinstance(hyper_params[i],list):
                for j in xrange(len(hyper_params[i])):
                    if hyper_params[i][j] == True:
                        hyper_params[i][j] = Constant() 
            if hyper_params[i] == True:
                hyper_params[i] = Constant()       
        
        if not hyper_params or hyper_params=='none':
            self.Nhp = 0
            self.Prior = [Marginalized()]
        elif (False not in hyper_params) and (not isinstance(hyper_params,list) ):
            self.Nhp = self.Np
            self.hp[:] = [True]*self.Np
            self.Prior = hyper_params
            for i in range(len(self.p)):
                if isinstance(self.p[i], list):
                    self.Nhp += len(self.p[i]) - 1
                    self.hp[i] = [True]*len(self.p[i])
                    self.Prior[i] = [hyper_params[i]]*len(self.p[i])
        else:
            # TODO: throw an error if the number of parameters doesn't match.
            self.Nhp = len(hyper_params) - hyper_params.count(False)
            self.hp[:] = hyper_params[:]
            for i in range(self.Np):
                if isinstance(self.p[i], list):
                    if isinstance(hyper_params[i], list):
                        self.Nhp += len(hyper_params[i]) - hyper_params[i].count(False) - 1
                        self.Prior += hyper_params[i][:]
                    elif hyper_params[i]==False or hyper_params[i]=='none':
                        self.hp[i] = [False]*len(self.p[i])
                        self.Prior += [Marginalized()]*len(self.p[i])
                    elif hyper_params[i]=='all':
                        self.hp[i] = [True]*len(self.p[i])
                        self.Nhp += len(self.p[i]) - 1
                        self.Prior += [hyper_params[i]]*len(self.p[i])
                    elif hyper_params[i]!=False:
                        self.hp[i] = [True]*len(self.p[i])
                        self.Nhp += len(self.p[i]) - 1
                        self.Prior += [hyper_params[i]]*len(self.p[i])
                else:
                    if hyper_params[i] == False:
                        self.Prior += [Marginalized()]
                    else:
                        self.Prior += [hyper_params[i]]
                        
        return self.Nhp
=======
        else:
            # Combine with the existing KernelProd object.
            return other.__mul__(self, self_on_right=True)
>>>>>>> e24ce8fa
    
    def map_hyper(self, p_mapped, unmap=False):
        """
        Replace hyper-parameter values with pointers to a 1D array.
        
        Arguments
        ---------
        p_mapped: array-1D,
            array to which the hyper-parameters will point.
        unmap: bool (optional),
            if true, hyper-parameter pointers will be replaced by values.
        """
<<<<<<< HEAD
        # TODO: throw an error if the number of hyper-parameters doesn't match.           
        
        im = 0
        for i in range(len(self.p)):
            if im == p_mapped.size:
                break
            if self.hp[i] is not False and (not isinstance(self.hp[i],list) ):
                if not unmap:
                    p_mapped[im] = self.p[i]
                    self.p[i] = p_mapped[im:im+1]
                else:
                    self.p[i] = p_mapped[im]
                im += 1
            elif isinstance(self.p[i], list):
                for j in range(len(self.p[i])):
                    if self.hp[i][j] is not False:
                        if not unmap:
                            p_mapped[im] = self.p[i][j]
                            self.p[i][j] = p_mapped[im:im+1]
                        else:
                            self.p[i][j] = p_mapped[im]
                        im += 1
        return (self, p_mapped)
        
=======
        # TODO: throw an error if the number of hyper-parameters doesn't match.
        for (hp, i) in zip(self.hp_iterable, range(self.Nhp)):
            if not isinstance(hp, int):
                p_mapped[i] = self.p[hp]
                self.p[hp] = p_mapped[i:i+1]
            else:
                p_mapped[i] = self.p['l'][hp]
                self.p['l'][hp] = p_mapped[i:i+1]
        return (self, p_mapped)

>>>>>>> e24ce8fa
    def _ln_priors(self, params, grad=False):
        """
        Calculate log of prior distributions for hyper-parameters.
        
        Arguments
        ---------
        params: array-1D
            array of hyper-parameter values.
            
        Returns
        -------
        logPrior: scalar value
            summation of values of log prior probabilities evaluated at 
            values provided by params
            
        PriorGrad: array-1D
            array of gradients of log prior probabilities evaluated at 
            values provided by params
        """
        
        logPrior = 0.0
        if (grad == True):
            PriorGrad = array([])
            for f in self.Prior:
                (prior,d_prior) = f(params,True)
                for p in prior:
                    logPrior += p
                if isinstance(d_prior,list):
                    for i in len(d_prior):
                        d_prior[i] = d_prior[i]
                else:
                    d_prior = d_prior
                PriorGrad = concatenate((PriorGrad,d_prior),axis=1)
            return logPrior, PriorGrad
        else:
            for f in self.Prior:
                logPrior += log(abs(f(params)))
            return logPrior
<<<<<<< HEAD
=======

    @abstractmethod
    def __call__(self, Rk, grad=False, **options):
        """
        Calculate and return kernel values given the radius array.
        
        Arguments
        ---------
        Rk: array-3D,
            directional radius matrix (difference between points).
        grad: bool (optional),
            when grad is True also return Kgrad, and when grad is 'Hess'
            also return Khess.
        options: any additional options (opt_name=opt_value),
            specific options for specific kernels, otherwise ignored.
        
        Returns
        -------
        K: array-2D,
            kernel values - shape must match argument R.
        Kgrad: array-3D (optional - depending on argument grad),
            partial of kernel (first two dimensions) with respect to each
            hyper parameter (third dimension).
        Khess: array-4D (optional - depending on argument grad),
            second derivative for all combinations of two hyper parameters.
        """
        return

>>>>>>> e24ce8fa

class Noise(Kernel):
    r"""
    White noise kernel object.
    ..math::
        K(R, data; w) = w^2 * I, or a zero matrix based on the data,
    with the weight parameter, w, and a flag indicating inclusion or not.
    White noise is discontinuous.
    """
    def __init__(self, params):
        super(Noise, self).__init__(1, params)
<<<<<<< HEAD
    def __call__(self, Rk2, grad=False):
        w2 = self.p[0]**2      
        if Rk2.shape[0] == Rk2.shape[1]:
            R2diag = sum(Rk2.diagonal(), 0)
            K = diag( array([1.0*b for b in R2diag == 0.0]) )
=======
    def __call__(self, Rk, grad=False, **options):
        w = self.p['w']
        w2 = w**2
        if options.has_key['data'] and options['data']==True:
            K0 = eye(Rk.shape[0], Rk.shape[1])
>>>>>>> e24ce8fa
        else:
            K0 = zeros(Rk.shape[:2])
        if not grad:
            # K = w2*K0
            return w2*K0
        Kgrad = empty((Rk.shape[0], Rk.shape[1], self.Nhp))
        if self.hp['w']:
            # dK/dw:
            Kgrad[:,:,0] = 2.0*w*K0
        if grad != 'Hess':
            return (w2*K0, Kgrad)
        Khess = empty((Rk.shape[0], Rk.shape[1], self.Np, self.Np))
        if self.hp['w']:
            # d^2K/dw^2:
            Khess[:,:,0,0] = 2.0*K0
        return (w2*K0, Kgrad, Khess)

class SquareExp(Kernel):
    r"""
    Squared-exponential kernel object.
    .. math::
        K(R; w, l) = w^2*\exp( -1/2 *(R/l)^2 ),
    whith the parameters of weight, w, and length, l. For multiple
    dimensions, the length can be a single value applied to all directions
    or it can be a list with a separate value in each direction.
    Squared-exponential is continuous and infinitely differentiable.
    """
    def __init__(self, params):
        p_bounds = {'w':(0.0, None), 'l':(0.0, None)}
        super(SquareExp, self).__init__(2, params, p_bounds)
    def __call__(self, Rk, grad=False, **options):
        (w, l) = (self.p['w'], self.p['l'])
        if not isinstance(l, list):
            R2l2 = (sum(Rk,2)/w)**2
        else:
            R2l2 = zeros(Rk.shape[:2])
            for k in xrange(Rk.shape[2]):
                R2l2 += (Rk[:,:,k]/l[k])**2
        w2 = w**2
        K0 = exp(-0.5*R2l2)
        if not grad:
            # K = w2*K0
            return w2*K0
        # First derivatives:
        Kgrad = empty((Rk.shape[0], Rk.shape[1], self.Nhp))
        for (i, h) in zip(range(self.Nhp), self.hp_iterable):
            if h == 'w':
                # dK/dw:
                Kgrad[:,:,i] = 2.0*w*K0
            elif h == 'l':
                # dK/dl:
                Kgrad[:,:,i] = w2*R2l2/l*K0
            elif isinstance(h, int):
                # dK/dl_h
                Kgrad[:,:,i] = w2*Rk[:,:,h]**2/l[h]**3*K0
        if grad != 'Hess':
            return (w2*K0, Kgrad)
        # Second derivatives:
        Khess = empty((Rk.shape[0], Rk.shape[1], self.Nhp, self.Nhp))
        for (i, h1) in zip(xrange(self.Nhp), self.hp_iterable):
            for (j, h2) in zip(xrange(i, self.Nhp), self.hp_iterable[i:]):
                if h1 == 'w' and h2 == 'w':
                    # d^2K/dw^2:
                    Khess[:,:,i,j] = 2.0*K0
                elif h1 == 'w' and h2 == 'l':
                    # d^2K/dwdl:
                    Khess[:,:,i,j] = 2.0*w*R2l2/l*K0
                    Khess[:,:,j,i] = Khess[:,:,i,j]
                elif h1 == 'w' and isinstance(h2, int):
                    # d^2K/dwdl_i:
                    Khess[:,:,i,j] =  (2.0*w *
                                       Rk[:,:,h1]**2/l[h1]**3*K0)
                    Khess[:,:,j,i] = Khess[:,:,i,j]
                elif h1 == 'l' and h2 == 'l':
                    # d^2K/dl^2:
                    Khess[:,:,i,j] = w2*R2l2/l**2*(R2l2-3.0)*K0
                elif isinstance(h1, int) and isinstance(h2, int) and h1 == h2:
                    # d^2K/dl_i^2:
                    Khess[:,:,i,j] = ( w2*Rk[:,:,h1]**2/l[h1]**4 *
                                      ((Rk[:,:,h1]/l[h1])**2 - 3.0)*K0 )
                elif isinstance(h1, int) and isinstance(h2, int):
                    # d^2K/dl_i dl_j:
                    Khess[:,:,i,j] = (w2 * (Rk[:,:,h1]*Rk[:,:,h2])**2/
                                      (l[h1]*l[h2])**3 * K0)
                    Khess[:,:,j,i] = Khess[:,:,i,j]
        return (w2*K0, Kgrad, Khess)

class GammaExp(Kernel):
    r"""
    Gamma-exponential kernel object.
    .. math::
        K(R; w, l, gamma) = w^2*\exp( -(R/l)^{\gamma} ),
    with the parameters of weight, w, length, l, and power norm, gamma.
    For multiple dimensions, the length can be a single value applied to
    all directions or a list with a separate value in each direction.
    Gamma-exponential is continuous, and when gamma=2 it is smooth.
    """
    def __init__(self, params):
        p_bounds = {'w':(0.0, None), 'l':(0.0, None), 'gamma':(0.0, 2.0)}
        super(GammaExp, self).__init__(3, params, p_bounds)
    def __call__(self, Rk, grad=False, **options):
        (w, l, g) = (self.p['w'], self.p['l'], self.p['gamma'])
        if not isinstance(l, list):
            Rglg = (sum(Rk,2)/l)**g
        else:
            Rglg = zeros(Rk.shape[:2])
            for k in xrange(Rk.shape[2]):
                Rglg += (Rk[:,:,k]/l[k])**g
        w2 = w**2
        K0 = exp(-Rglg)
        if not grad:
<<<<<<< HEAD
            return w2*K
        else:
            Kprime = empty((Rk2.shape[0], Rk2.shape[1], self.Nhp))
            h = 0
            if self.hp[0]:
                Kprime[:,:,h] = 2.0*self.p[0]*K
                h += 1
            if self.hp[1] and not isinstance(self.hp[1], list):
                tmp = w2*R2l2**(0.5*self.p[2])
                Kprime[:,:,h] = self.p[2]*tmp/self.p[1]*K
                h += 1
            elif isinstance(self.hp[1], list):
                for k in xrange(len(self.hp[1])):
                    if self.hp[1][k]:
                        tmp = Rk2[:,:,k]/self.p[1][k]**2
                        tmp *= R2l2**(0.5*self.p[2] - 1)
                        Kprime[:,:,h] = where(R2l2 != 0.0,
                                          w2*self.p[2]/self.p[1][k]*tmp*K, 0.0)
                        h += 1
            if self.hp[2]:
                Kprime[:,:,h] = where(R2l2 != 0.0,
                                    -w2*R2l2**(0.5*self.p[2])*log(R2l2)*K, 0.0)
            return (w2*K, Kprime)

class SquareExp(Kernel):
    r"""
    Squared-exponential kernel object.
    .. math::
        K(R) = w^2*\exp( -1/2 *(R/l)^2 ),
    where the parameter list is params = [w, l].
    Squared-exponential is continuous and infinitely differentiable.
    """
    def __init__(self, params):
        super(SquareExp, self).__init__(2, params)
    def __call__(self, Rk2, grad=False):
        
        if not isinstance(self.p[1], list):
            R2l2 = sum(Rk2,2)/(self.p[1]**2)
        else:
            R2l2 = zeros(Rk2.shape[:2])
            for k in xrange(Rk2.shape[2]):
                R2l2 += Rk2[:,:,k]/(self.p[1][k]**2)
        w2 = self.p[0]**2
        K = exp(-0.5*R2l2)
        if not grad:
            return w2*K
        else:
            Kprime = empty((Rk2.shape[0], Rk2.shape[1], self.Nhp))
            h = 0
            if self.hp[0]:
                Kprime[:,:,h] = 2.0*self.p[0]*K
                h += 1
            if self.hp[1] and not isinstance(self.hp[1], list):
                Kprime[:,:,h] = w2*R2l2/self.p[1]*K
                h += 1
            elif isinstance(self.hp[1], list):
                for k in xrange(len(self.hp[1])):
                    if self.hp[1][k]:
                        Kprime[:,:,h] = w2*Rk2[:,:,k]/self.p[1][k]**3*K
                        h += 1
            return (w2*K, Kprime)
=======
            # K = w2*K0
            return w2*K0
        # First derivatives:
        Kgrad = empty((Rk.shape[0], Rk.shape[1], self.Nhp))
        for (i, h) in zip(range(self.Nhp), self.hp_iterable):
            if h == 'w':
                # dK/dw:
                Kgrad[:,:,i] = 2.0*w*K0
            elif h == 'l':
                # dK/dl:
                Kgrad[:,:,i] = g*w2*Rglg/l*K0
            elif isinstance(h, int):
                # dK/dl_h:
                Kgrad[:,:,i] = g*w2*(Rk[:,:,h]/l[h])**g/l[h]*K0
            elif h == 'gamma':
                # dK/dgamma:
                gamma_tmp = zeros(Rk.shape[:2])
                for k in xrange(Rk.shape[2]):
                    gamma_tmp += (Rk[:,:,k]/l[k])**g * log(Rk[:,:,k]/l[k])
                Kgrad[:,:,i] = -w2*gamma_tmp*K0
        if grad != 'Hess':
            return (w2*K0, Kgrad)
        # Second derivatives:
        Khess = empty((Rk.shape[0], Rk.shape[1], self.Nhp, self.Nhp))
        for (i, h1) in zip(xrange(self.Nhp), self.hp_iterable):
            for (j, h2) in zip(xrange(i, self.Nhp), self.hp_iterable[i:]):
                if h1 == 'w' and h2 == 'w':
                    # d^2K/dw^2:
                    Khess[:,:,i,j] = 2.0*K0
                elif h1 == 'w' and h2 == 'l':
                    # d^2K/dwdl:
                    Khess[:,:,i,j] = 2.0*g*w*Rglg/l*K0
                    Khess[:,:,j,i] = Khess[:,:,i,j]
                elif h1 == 'w' and isinstance(h2, int):
                    # d^2K/dwdl_h:
                    Khess[:,:,i,j] = 2.0*g*w*(Rk[:,:,h2]/l[h2])**g/l[h2]*K0
                    Khess[:,:,j,i] = Khess[:,:,i,j]
                elif h1 == 'w' and h2 == 'gamma':
                    # d^2K/dwdgamma:
                    Khess[:,:,i,j] = -2.0*w*gamma_tmp*K0
                    Khess[:,:,j,i] = Khess[:,:,i,j]
                elif h1 == 'l' and h2 == 'l':
                    # d^2K/dl^2:
                    Khess[:,:,i,j] = g*w2*Rglg/l**2*(g*Rglg-(g+1.0))*K0
                elif h1 == 'l' and h2 == 'gamma':
                    # d^2K/dldgamma:
                    Khess[:,:,i,j] = w2/l*(Rglg + g*(1.0-Rglg)*gamma_tmp)*K0
                    Khess[:,:,j,i] = Khess[:,:,i,j]
                elif isinstance(h1, int) and isinstance(h2, int) and h1 == h2:
                    # d^2K/dl_h^2:
                    Khess[:,:,i,j] = ( g*w2*Rk[:,:h1]**g/l**(g+2.0)*
                                      (g*(Rk[:,:,h1]/l)**g-(g+1.0))*K0 )
                elif isinstance(h1, int) and isinstance(h2, int):
                    # d^2K/dl_h1 dl_h2:
                    Khess[:,:,i,j] = ( g**2*w2*(Rk[:,:,h1]*Rk[:,:,h2])**g/
                                      (l[h1]*l[h2])**(g+1.0)*K0 )
                    Khess[:,:,j,i] = Khess[:,:,i,j]
                elif isinstance(h1, int) and h2 == 'gamma':
                    # d^2K/dl_h dgamma:
                    Khess[:,:,i,j] = ( w2*Rk[:,:,h1]**g/l**(g+1.0)*
                                      (1.0+g*log(Rk[:,:,h1]/l)+g*gamma_tmp)*K0 )
                    Khess[:,:,j,i] = Khess[:,:,i,j]
                elif h1 == 'gamma' and h2 == 'gamma':
                    # d^2K/dgamma^2:
                    Khess[:,:,i,j] = w2*gamma_tmp*(gamma_tmp-1.0)*K0
        return (w2*K0, Kgrad, Khess)
>>>>>>> e24ce8fa

class RatQuad(Kernel):
    r"""
    Rational-quadratic kernel object.
    .. math::
        K(R; w, l, alpha) = w^2*( 1 + \frac{R^2}{2*\alpha*l^2} )^{-\alpha},
    with the parameters of weight, w, length, l, and length-variance
    parameter, alpha. The length can be a single value applied to all
    directions or a list with a separate value in each direction.
    Rational quadratic is SE over a gamma distribution of length scales
    with a mean of alpha*l^2 and variance of alpha*l^4.
    """
    def __init__(self, params):
<<<<<<< HEAD
        super(RatQuad, self).__init__(3, params)
    def __call__(self, Rk2, grad=False):
        if not isinstance(self.p[1], list):
            R2l2 = sum(Rk2,2)/self.p[1]**2
        else:
            R2l2 = zeros(Rk2.shape[:2])
            for k in xrange(Rk2.shape[2]):
                R2l2 += Rk2[:,:,k]/self.p[1][k]**2
        w2 = self.p[0]**2
        tmp = 1.0 + R2l2/(2.0*self.p[2])
        K = tmp**(-self.p[2])
        if not grad:
            return w2*K
        else:
            Kprime = empty((Rk2.shape[0], Rk2.shape[1], self.Nhp))
            h = 0
            if self.hp[0]:
                Kprime[:,:,h] = 2.0*self.p[0]*K
                h += 1
            if self.hp[1] and not isinstance(self.hp[1], list):
                Kprime[:,:,h] = w2*R2l2*K/(self.p[1]*tmp)
                h += 1
            elif isinstance(self.hp[1], list):
                for k in xrange(len(self.hp[1])):
                    if self.hp[1][k]:
                        Kprime[:,:,h] = w2*Rk2[:,:,k]*K/(self.p[1][k]**3*tmp)
                        h += 1
            if self.hp[2]:
                Kprime[:,:,h] = w2*((tmp-1)/tmp - log(tmp))*tmp**(-self.p[2])
            return (w2*K, Kprime)
 
# -- would like to add periodic, but it would require general handling of R --

class KernelSum(Kernel):
    """Modified Kernel class that holds the sum of Kernel objects."""
    def __init__(self, k1, k2):
        self.terms = [k1, k2]
        (self.Np, self.p) = (k1.Np + k2.Np, [k1.p, k2.p])
        (self.Nhp, self.hp) = (k1.Nhp + k1.Nhp, [k1.hp, k2.hp])
        self.terms[0].Prior = []
        self.terms[1].Prior = []

    
    def __add__(self, other, self_on_right=False):
        if isinstance(other, KernelSum):
            self.terms += other.terms
        elif isinstance(other, Kernel):
            self.terms += [other]
        else:
            # TODO: throw an error!
            pass
        self.Np += other.Np
        self.Nhp += other.Nhp
        if not self_on_right:
            self.p += [other.p]
            self.hp += [other.hp]
        else:
            self.p = [other.p] + self.p
            self.hp = [other.hp] + self.hp
        return self
    
    def declare_hyper(self, hyper_params):
        # TODO: throw and error if length of hyper_params doesn't match terms.
        for k in range(len(self.terms)):
            self.Nhp += self.terms[k].declare_hyper(hyper_params[k])  
        return self.Nhp
    
    def map_hyper(self, p_mapped, unmap=False):
        # TODO: throw and error if the length of p_mapped is not Nhyper.
        i = 0
        for k in range(len(self.terms)):
            self.terms[k].map_hyper(p_mapped[i:i+self.terms[k].Nhp], unmap)
            i += self.terms[k].Nhp
        return (self, p_mapped)
    
    def __call__(self, Rk2, grad=False):
        if not grad:
            K = zeros(Rk2.shape[:2])
            for kern in self.terms:
                K += kern(Rk2)
            return K
        else:
            (K, Kprime) = (0.0, empty((Rk2.shape[0], Rk2.shape[1], self.Nhp)))
            h = 0
            for kern in self.terms:
                (K_t, Kprime[:,:,h:h+kern.Nhp]) = kern(Rk2, grad)
                K += K_t
                h += kern.Nhp
            return (K, Kprime)
            
    def _ln_priors(self, params, grad=False):
        logPrior = 0.0
        if grad == False:
            for kern in self.terms:
                logPrior += kern._ln_priors(params)
            return logPrior
        else:
            d_logPrior = array([]) 
            for kern in self.terms:
                (logP,d_logP) = kern._ln_priors(params,True)
                logPrior += logP
                d_logPrior = concatenate((d_logPrior,d_logP),axis=1)
            return logPrior, d_logPrior

class KernelProd(Kernel):
    """Modified Kernel class that holds the product of Kernel objects."""
    def __init__(self, k1, k2):
        self.terms = [k1, k2]
        (self.Np, self.p) = (k1.Np + k2.Np, [k1.p, k2.p])
        (self.Nhp, self.hp) = (k1.Nhp + k1.Nhp, [k1.hp, k2.hp])
        self.terms[0].Prior = []
        self.terms[1].Prior = []
    
    def __mul__(self, other, self_on_right=False):
        if isinstance(other, KernelProd):
            self.terms += other.terms
        elif isinstance(other, Kernel):
            self.terms += [other]
        else:
            # TODO: throw an error!
            pass
        self.Np += other.Np
        self.Nhp += other.Nhp
        if not self_on_right:
            self.p += [other.p]
            self.hp += [other.hp]
        else:
            self.p = [other.p] + self.p
            self.hp = [other.hp] + self.hp
        return self
    
    def declare_hyper(self, hyper_params):
        # TODO: throw and error if length of hyper_params doesn't match terms.
        for k in range(len(self.terms)):
            self.Nhp += self.terms[k].declare_hyper(hyper_params[k])
        return self.Nhp
    
    def map_hyper(self, p_mapped, unmap=False):
        # TODO: throw and error if the length of p_mapped is not Nhyper.
        i = 0
        for k in range(len(self.terms)):
            self.terms[k].map_hyper(p_mapped[i:i+self.terms[k].Nhp], unmap)
            i += self.terms[k].Nhp
        return (self, p_mapped)

    def __call__(self, Rk2, grad=False):
        if not grad:
            K = 0.0
            for kern in self.terms:
                K *= kern(Rk2, grad)
            return K
        else:
            (K, Kprime) = (0.0, empty((Rk2.shape[0], Rk2.shape[1], self.Nhp)))
            h = 0
            for kern in self.terms:
                (K_t, Kprime[:,:,h:h+kern.Nhp]) = kern(Rk2, grad)
                K *= K_t
                h += kern.Nhp
            return (K, Kprime)
            
    def _ln_priors(self, params, grad=False):
        logPrior = 0.0
        if grad == False:
            for kern in self.terms:
                logPrior += kern._ln_priors(params)
            return logPrior
        else:
            d_logPrior = array([]) 
            for kern in self.terms:
                (logP,d_logP) = kern._ln_priors(params,True)
                logPrior += logP
                d_logPrior = concatenate((d_logPrior,d_logP),axis=1)
            return logPrior, d_logPrior
=======
        p_bounds = {'w':(0.0, None), 'l':(0.0, None), 'alpha':(0.0, None)}
        super(RatQuad, self).__init__(3, params, p_bounds)
    def __call__(self, Rk, grad=False, **options):
        (w, l, a) = (self.p['w'], self.p['l'], self.p['alpha'])
        if not isinstance(l, list):
            R2l2 = (sum(Rk,2)/l)**2
        else:
            R2l2 = zeros(Rk.shape[:2])
            for k in xrange(Rk.shape[2]):
                R2l2 += (Rk[:,:,k]/l[k])**2
        w2 = w**2
        all_tmp = 1.0 + R2l2/(2.0*a)
        K0 = all_tmp**(-a)
        if not grad:
            return w2*K0
        # First derivatives:
        Kgrad = empty((Rk.shape[0], Rk.shape[1], self.Nhp))
        for (i, h) in zip(range(self.Nhp), self.hp_iterable):
            if h == 'w':
                # dK/dw:
                Kgrad[:,:,i] = 2.0*w*K0
            elif h == 'l':
                # dK/dl:
                Kgrad[:,:,i] = w2*R2l2/(l*all_tmp)*K0
            elif isinstance(h, int):
                # dK/dl_h:
                Kgrad[:,:,i] = w2*Rk[:,:,h]**2/(l[h]**3*all_tmp)*K0
            elif h == 'alpha':
                # dK/dalpha:
                alpha_tmp = (all_tmp-1)/all_tmp - log(all_tmp)
                Kgrad[:,:,i] = w2*alpha_tmp*K0  
        if grad != 'Hess':
            return (w2*K0, Kgrad)
        # Second derivatives:
        Khess = empty((Rk.shape[0], Rk.shape[1], self.Nhp, self.Nhp))
        for (i, h1) in zip(xrange(self.Nhp), self.hp_iterable):
            for (j, h2) in zip(xrange(i, self.Nhp), self.hp_iterable[i:]):
                if h1 == 'w' and h2 == 'w':
                    # d^2K/dw^2:
                    Khess[:,:,i,j] = 2.0*K0
                elif h1 == 'w' and h2 == 'l':
                    # d^2K/dwdl:
                    Khess[:,:,i,j] = 2.0*w*R2l2/(l*all_tmp)*K0
                    Khess[:,:,j,i] = Khess[:,:,i,j]
                elif h1 == 'w' and isinstance(h2, int):
                    # d^2K/dwdl_h:
                    Khess[:,:,i,j] = 2.0*w*Rk[:,:,h]**2/(l[h]**3*all_tmp)*K0
                    Khess[:,:,j,i] = Khess[:,:,i,j]
                elif h1 == 'w' and h2 == 'alpha':
                    # d^2K/dwdalpha:
                    Khess[:,:,i,j] = 2.0*w*alpha_tmp*K0 
                    Khess[:,:,j,i] = Khess[:,:,i,j]
                elif h1 == 'l' and h2 == 'l':
                    # d^2K/dl^2:
                    Khess[:,:,i,j] = w2*R2l2/l**2*((a+1.0)/a*R2l2/all_tmp - 3.0)/all_tmp*K0
                elif h1 == 'l' and h2 == 'alpha':
                    # d^2K/dldalpha:
                    Khess[:,:,i,j] = w2*R2l2/l*((a+1.0)/a*(all_tmp-1.0)/all_tmp - log(all_tmp))/all_tmp*K0
                    Khess[:,:,j,i] = Khess[:,:,i,j]
                elif isinstance(h1, int) and isinstance(h2, int) and h1 == h2:
                    # d^2K/dl_h^2:
                    Khess[:,:,i,j] = w2*Rk[:,:,h1]**2/l[h1]**4*((a+1.0)/a*(Rk[:,:,h1]/l[h1])**2/all_tmp - 3.0)/all_tmp*K0
                elif isinstance(h1, int) and isinstance(h2, int):
                    # d^2K/dl_h1 dl_h2:
                    Khess[:,:,i,j] = (a+1.0)/a *w2*(Rk[:,:,h1]*Rk[:,:,h2]/all_tmp)**2/(l[h1]*l[h2])**3*K0
                    Khess[:,:,j,i] = Khess[:,:,i,j]
                elif isinstance(h1, int) and h2 == 'alpha':
                    # d^2K/dl_h dalpha:
                    Khess[:,:,i,j] = ( w2*Rk[:,:,h1]**2/l[h1]**3*((a+1.0)/a*(all_tmp-1.0)/all_tmp - log(all_tmp) ) /all_tmp*K0 )
                    Khess[:,:,j,i] = Khess[:,:,i,j]
                elif h1 == 'alpha' and h2 == 'alpha':
                    # d^2K/dalpha^2:
                    Khess[:,:,i,j] = ( w2*(R2l2**2/(4.0*a**3*all_tmp**2)+
                                           alpha_tmp**2)*K0 )
        return (w2*K0, Kgrad, Khess)
>>>>>>> e24ce8fa
<|MERGE_RESOLUTION|>--- conflicted
+++ resolved
@@ -6,14 +6,9 @@
 # @author: Sean T. Smith
 
 from abc import ABCMeta, abstractmethod
-<<<<<<< HEAD
-from numpy import array, empty, zeros, diag, sum, where, concatenate
-=======
 from numbers import Number
 from numpy import array, empty, zeros, ones, eye, sum, prod, ix_, expand_dims, concatenate, tile
->>>>>>> e24ce8fa
 from scipy import exp, log
-from pyregress.features import *
 
 # TODO: Add periodic, but it would require general handling of multiple Rs.
 
@@ -34,47 +29,6 @@
         
         Arguments
         ---------
-<<<<<<< HEAD
-        Nparams: int,
-            number of kernel parameters for this specific kernel.
-        params: list of floats or arrays,
-            values for the kernel parameters.
-        """
-        # TODO: throw an error if the number of parameters doesn't match.
-        if (Nparams != len(params)):
-            raise InputError("Length of parameter vector input into kernel" +
-                             "does not match specified number of parameters" +
-                             Nparams, "!=", len(params))
-        self.Np = Nparams
-        self.p = params
-        self.Nhp = 0
-        self.hp = [False]*self.Np
-        for i in range(len(self.p)):
-            if isinstance(self.p[i], list):
-                self.hp[i] = [False]*len(self.p[i])
-        self.Prior = []
-    
-    @abstractmethod
-    def __call__(self, Rk2, grad=False):
-        """
-        Calculate and return kernel values given the radius array.
-        
-        Arguments
-        ---------
-        self: Kernel,
-            kernel parameters (self.p) and hyper-parameter labels (self.hp).
-        Rk2: array-3D,
-            directional square distance matrix (radius squared).
-        grad: bool (optional),
-            when grad is not False, must return gradK.
-        
-        Returns
-        -------
-        K: array-2D,
-            kernel values - shape must match argument R.
-        gradK: list of arrays (optional - depending on argument grad),
-            partial of kernel with respect to each hyper parameter.
-=======
         params: dict,
             the specified kernel parameters. The length parameter value
             can be a list for different lengths in multiple dimensions.
@@ -82,7 +36,6 @@
         params_spec: dict,
             All required kernel parameters with the domain of each as a
             tuple (min, max). When unbounded, use None for min and/or max.
->>>>>>> e24ce8fa
         """
         # TODO: throw an error if the parameters don't match the spec.
         (self.p, self.Np) = ({}, 0)
@@ -127,81 +80,9 @@
         if not isinstance(other, KernelProd):
             # Neither term is a KernelProd object, so create one.
             return KernelProd(self, other)
-<<<<<<< HEAD
-    
-    def declare_hyper(self, hyper_params):
-        """
-        Declare which kernel parameters will be treated as hyper parameters.
-        
-        Arguments
-        ---------
-        hyper_params: bool or list of bools,
-            which of this kernel's parameters are hyper-parameters -
-            bool, 'all', 'none', or list for manual selection.
-        
-        Priors: list of functions defining hyper-parameter's 
-            prior distribution for calculating posterier instead of
-            marginal likelihood (set to constant if not being marginalized
-            or by default if specified as True)
-        
-        Returns
-        -------
-        Nhyper: int,
-            resulting number of hyper parameters.
-        """
-
-        for i in xrange(len(hyper_params)):
-            if isinstance(hyper_params[i],list):
-                for j in xrange(len(hyper_params[i])):
-                    if hyper_params[i][j] == True:
-                        hyper_params[i][j] = Constant() 
-            if hyper_params[i] == True:
-                hyper_params[i] = Constant()       
-        
-        if not hyper_params or hyper_params=='none':
-            self.Nhp = 0
-            self.Prior = [Marginalized()]
-        elif (False not in hyper_params) and (not isinstance(hyper_params,list) ):
-            self.Nhp = self.Np
-            self.hp[:] = [True]*self.Np
-            self.Prior = hyper_params
-            for i in range(len(self.p)):
-                if isinstance(self.p[i], list):
-                    self.Nhp += len(self.p[i]) - 1
-                    self.hp[i] = [True]*len(self.p[i])
-                    self.Prior[i] = [hyper_params[i]]*len(self.p[i])
-        else:
-            # TODO: throw an error if the number of parameters doesn't match.
-            self.Nhp = len(hyper_params) - hyper_params.count(False)
-            self.hp[:] = hyper_params[:]
-            for i in range(self.Np):
-                if isinstance(self.p[i], list):
-                    if isinstance(hyper_params[i], list):
-                        self.Nhp += len(hyper_params[i]) - hyper_params[i].count(False) - 1
-                        self.Prior += hyper_params[i][:]
-                    elif hyper_params[i]==False or hyper_params[i]=='none':
-                        self.hp[i] = [False]*len(self.p[i])
-                        self.Prior += [Marginalized()]*len(self.p[i])
-                    elif hyper_params[i]=='all':
-                        self.hp[i] = [True]*len(self.p[i])
-                        self.Nhp += len(self.p[i]) - 1
-                        self.Prior += [hyper_params[i]]*len(self.p[i])
-                    elif hyper_params[i]!=False:
-                        self.hp[i] = [True]*len(self.p[i])
-                        self.Nhp += len(self.p[i]) - 1
-                        self.Prior += [hyper_params[i]]*len(self.p[i])
-                else:
-                    if hyper_params[i] == False:
-                        self.Prior += [Marginalized()]
-                    else:
-                        self.Prior += [hyper_params[i]]
-                        
-        return self.Nhp
-=======
         else:
             # Combine with the existing KernelProd object.
             return other.__mul__(self, self_on_right=True)
->>>>>>> e24ce8fa
     
     def map_hyper(self, p_mapped, unmap=False):
         """
@@ -214,32 +95,6 @@
         unmap: bool (optional),
             if true, hyper-parameter pointers will be replaced by values.
         """
-<<<<<<< HEAD
-        # TODO: throw an error if the number of hyper-parameters doesn't match.           
-        
-        im = 0
-        for i in range(len(self.p)):
-            if im == p_mapped.size:
-                break
-            if self.hp[i] is not False and (not isinstance(self.hp[i],list) ):
-                if not unmap:
-                    p_mapped[im] = self.p[i]
-                    self.p[i] = p_mapped[im:im+1]
-                else:
-                    self.p[i] = p_mapped[im]
-                im += 1
-            elif isinstance(self.p[i], list):
-                for j in range(len(self.p[i])):
-                    if self.hp[i][j] is not False:
-                        if not unmap:
-                            p_mapped[im] = self.p[i][j]
-                            self.p[i][j] = p_mapped[im:im+1]
-                        else:
-                            self.p[i][j] = p_mapped[im]
-                        im += 1
-        return (self, p_mapped)
-        
-=======
         # TODO: throw an error if the number of hyper-parameters doesn't match.
         for (hp, i) in zip(self.hp_iterable, range(self.Nhp)):
             if not isinstance(hp, int):
@@ -250,7 +105,6 @@
                 self.p['l'][hp] = p_mapped[i:i+1]
         return (self, p_mapped)
 
->>>>>>> e24ce8fa
     def _ln_priors(self, params, grad=False):
         """
         Calculate log of prior distributions for hyper-parameters.
@@ -289,8 +143,6 @@
             for f in self.Prior:
                 logPrior += log(abs(f(params)))
             return logPrior
-<<<<<<< HEAD
-=======
 
     @abstractmethod
     def __call__(self, Rk, grad=False, **options):
@@ -319,7 +171,6 @@
         """
         return
 
->>>>>>> e24ce8fa
 
 class Noise(Kernel):
     r"""
@@ -331,19 +182,11 @@
     """
     def __init__(self, params):
         super(Noise, self).__init__(1, params)
-<<<<<<< HEAD
-    def __call__(self, Rk2, grad=False):
-        w2 = self.p[0]**2      
-        if Rk2.shape[0] == Rk2.shape[1]:
-            R2diag = sum(Rk2.diagonal(), 0)
-            K = diag( array([1.0*b for b in R2diag == 0.0]) )
-=======
     def __call__(self, Rk, grad=False, **options):
         w = self.p['w']
         w2 = w**2
         if options.has_key['data'] and options['data']==True:
             K0 = eye(Rk.shape[0], Rk.shape[1])
->>>>>>> e24ce8fa
         else:
             K0 = zeros(Rk.shape[:2])
         if not grad:
@@ -455,69 +298,6 @@
         w2 = w**2
         K0 = exp(-Rglg)
         if not grad:
-<<<<<<< HEAD
-            return w2*K
-        else:
-            Kprime = empty((Rk2.shape[0], Rk2.shape[1], self.Nhp))
-            h = 0
-            if self.hp[0]:
-                Kprime[:,:,h] = 2.0*self.p[0]*K
-                h += 1
-            if self.hp[1] and not isinstance(self.hp[1], list):
-                tmp = w2*R2l2**(0.5*self.p[2])
-                Kprime[:,:,h] = self.p[2]*tmp/self.p[1]*K
-                h += 1
-            elif isinstance(self.hp[1], list):
-                for k in xrange(len(self.hp[1])):
-                    if self.hp[1][k]:
-                        tmp = Rk2[:,:,k]/self.p[1][k]**2
-                        tmp *= R2l2**(0.5*self.p[2] - 1)
-                        Kprime[:,:,h] = where(R2l2 != 0.0,
-                                          w2*self.p[2]/self.p[1][k]*tmp*K, 0.0)
-                        h += 1
-            if self.hp[2]:
-                Kprime[:,:,h] = where(R2l2 != 0.0,
-                                    -w2*R2l2**(0.5*self.p[2])*log(R2l2)*K, 0.0)
-            return (w2*K, Kprime)
-
-class SquareExp(Kernel):
-    r"""
-    Squared-exponential kernel object.
-    .. math::
-        K(R) = w^2*\exp( -1/2 *(R/l)^2 ),
-    where the parameter list is params = [w, l].
-    Squared-exponential is continuous and infinitely differentiable.
-    """
-    def __init__(self, params):
-        super(SquareExp, self).__init__(2, params)
-    def __call__(self, Rk2, grad=False):
-        
-        if not isinstance(self.p[1], list):
-            R2l2 = sum(Rk2,2)/(self.p[1]**2)
-        else:
-            R2l2 = zeros(Rk2.shape[:2])
-            for k in xrange(Rk2.shape[2]):
-                R2l2 += Rk2[:,:,k]/(self.p[1][k]**2)
-        w2 = self.p[0]**2
-        K = exp(-0.5*R2l2)
-        if not grad:
-            return w2*K
-        else:
-            Kprime = empty((Rk2.shape[0], Rk2.shape[1], self.Nhp))
-            h = 0
-            if self.hp[0]:
-                Kprime[:,:,h] = 2.0*self.p[0]*K
-                h += 1
-            if self.hp[1] and not isinstance(self.hp[1], list):
-                Kprime[:,:,h] = w2*R2l2/self.p[1]*K
-                h += 1
-            elif isinstance(self.hp[1], list):
-                for k in xrange(len(self.hp[1])):
-                    if self.hp[1][k]:
-                        Kprime[:,:,h] = w2*Rk2[:,:,k]/self.p[1][k]**3*K
-                        h += 1
-            return (w2*K, Kprime)
-=======
             # K = w2*K0
             return w2*K0
         # First derivatives:
@@ -584,7 +364,6 @@
                     # d^2K/dgamma^2:
                     Khess[:,:,i,j] = w2*gamma_tmp*(gamma_tmp-1.0)*K0
         return (w2*K0, Kgrad, Khess)
->>>>>>> e24ce8fa
 
 class RatQuad(Kernel):
     r"""
@@ -598,181 +377,6 @@
     with a mean of alpha*l^2 and variance of alpha*l^4.
     """
     def __init__(self, params):
-<<<<<<< HEAD
-        super(RatQuad, self).__init__(3, params)
-    def __call__(self, Rk2, grad=False):
-        if not isinstance(self.p[1], list):
-            R2l2 = sum(Rk2,2)/self.p[1]**2
-        else:
-            R2l2 = zeros(Rk2.shape[:2])
-            for k in xrange(Rk2.shape[2]):
-                R2l2 += Rk2[:,:,k]/self.p[1][k]**2
-        w2 = self.p[0]**2
-        tmp = 1.0 + R2l2/(2.0*self.p[2])
-        K = tmp**(-self.p[2])
-        if not grad:
-            return w2*K
-        else:
-            Kprime = empty((Rk2.shape[0], Rk2.shape[1], self.Nhp))
-            h = 0
-            if self.hp[0]:
-                Kprime[:,:,h] = 2.0*self.p[0]*K
-                h += 1
-            if self.hp[1] and not isinstance(self.hp[1], list):
-                Kprime[:,:,h] = w2*R2l2*K/(self.p[1]*tmp)
-                h += 1
-            elif isinstance(self.hp[1], list):
-                for k in xrange(len(self.hp[1])):
-                    if self.hp[1][k]:
-                        Kprime[:,:,h] = w2*Rk2[:,:,k]*K/(self.p[1][k]**3*tmp)
-                        h += 1
-            if self.hp[2]:
-                Kprime[:,:,h] = w2*((tmp-1)/tmp - log(tmp))*tmp**(-self.p[2])
-            return (w2*K, Kprime)
- 
-# -- would like to add periodic, but it would require general handling of R --
-
-class KernelSum(Kernel):
-    """Modified Kernel class that holds the sum of Kernel objects."""
-    def __init__(self, k1, k2):
-        self.terms = [k1, k2]
-        (self.Np, self.p) = (k1.Np + k2.Np, [k1.p, k2.p])
-        (self.Nhp, self.hp) = (k1.Nhp + k1.Nhp, [k1.hp, k2.hp])
-        self.terms[0].Prior = []
-        self.terms[1].Prior = []
-
-    
-    def __add__(self, other, self_on_right=False):
-        if isinstance(other, KernelSum):
-            self.terms += other.terms
-        elif isinstance(other, Kernel):
-            self.terms += [other]
-        else:
-            # TODO: throw an error!
-            pass
-        self.Np += other.Np
-        self.Nhp += other.Nhp
-        if not self_on_right:
-            self.p += [other.p]
-            self.hp += [other.hp]
-        else:
-            self.p = [other.p] + self.p
-            self.hp = [other.hp] + self.hp
-        return self
-    
-    def declare_hyper(self, hyper_params):
-        # TODO: throw and error if length of hyper_params doesn't match terms.
-        for k in range(len(self.terms)):
-            self.Nhp += self.terms[k].declare_hyper(hyper_params[k])  
-        return self.Nhp
-    
-    def map_hyper(self, p_mapped, unmap=False):
-        # TODO: throw and error if the length of p_mapped is not Nhyper.
-        i = 0
-        for k in range(len(self.terms)):
-            self.terms[k].map_hyper(p_mapped[i:i+self.terms[k].Nhp], unmap)
-            i += self.terms[k].Nhp
-        return (self, p_mapped)
-    
-    def __call__(self, Rk2, grad=False):
-        if not grad:
-            K = zeros(Rk2.shape[:2])
-            for kern in self.terms:
-                K += kern(Rk2)
-            return K
-        else:
-            (K, Kprime) = (0.0, empty((Rk2.shape[0], Rk2.shape[1], self.Nhp)))
-            h = 0
-            for kern in self.terms:
-                (K_t, Kprime[:,:,h:h+kern.Nhp]) = kern(Rk2, grad)
-                K += K_t
-                h += kern.Nhp
-            return (K, Kprime)
-            
-    def _ln_priors(self, params, grad=False):
-        logPrior = 0.0
-        if grad == False:
-            for kern in self.terms:
-                logPrior += kern._ln_priors(params)
-            return logPrior
-        else:
-            d_logPrior = array([]) 
-            for kern in self.terms:
-                (logP,d_logP) = kern._ln_priors(params,True)
-                logPrior += logP
-                d_logPrior = concatenate((d_logPrior,d_logP),axis=1)
-            return logPrior, d_logPrior
-
-class KernelProd(Kernel):
-    """Modified Kernel class that holds the product of Kernel objects."""
-    def __init__(self, k1, k2):
-        self.terms = [k1, k2]
-        (self.Np, self.p) = (k1.Np + k2.Np, [k1.p, k2.p])
-        (self.Nhp, self.hp) = (k1.Nhp + k1.Nhp, [k1.hp, k2.hp])
-        self.terms[0].Prior = []
-        self.terms[1].Prior = []
-    
-    def __mul__(self, other, self_on_right=False):
-        if isinstance(other, KernelProd):
-            self.terms += other.terms
-        elif isinstance(other, Kernel):
-            self.terms += [other]
-        else:
-            # TODO: throw an error!
-            pass
-        self.Np += other.Np
-        self.Nhp += other.Nhp
-        if not self_on_right:
-            self.p += [other.p]
-            self.hp += [other.hp]
-        else:
-            self.p = [other.p] + self.p
-            self.hp = [other.hp] + self.hp
-        return self
-    
-    def declare_hyper(self, hyper_params):
-        # TODO: throw and error if length of hyper_params doesn't match terms.
-        for k in range(len(self.terms)):
-            self.Nhp += self.terms[k].declare_hyper(hyper_params[k])
-        return self.Nhp
-    
-    def map_hyper(self, p_mapped, unmap=False):
-        # TODO: throw and error if the length of p_mapped is not Nhyper.
-        i = 0
-        for k in range(len(self.terms)):
-            self.terms[k].map_hyper(p_mapped[i:i+self.terms[k].Nhp], unmap)
-            i += self.terms[k].Nhp
-        return (self, p_mapped)
-
-    def __call__(self, Rk2, grad=False):
-        if not grad:
-            K = 0.0
-            for kern in self.terms:
-                K *= kern(Rk2, grad)
-            return K
-        else:
-            (K, Kprime) = (0.0, empty((Rk2.shape[0], Rk2.shape[1], self.Nhp)))
-            h = 0
-            for kern in self.terms:
-                (K_t, Kprime[:,:,h:h+kern.Nhp]) = kern(Rk2, grad)
-                K *= K_t
-                h += kern.Nhp
-            return (K, Kprime)
-            
-    def _ln_priors(self, params, grad=False):
-        logPrior = 0.0
-        if grad == False:
-            for kern in self.terms:
-                logPrior += kern._ln_priors(params)
-            return logPrior
-        else:
-            d_logPrior = array([]) 
-            for kern in self.terms:
-                (logP,d_logP) = kern._ln_priors(params,True)
-                logPrior += logP
-                d_logPrior = concatenate((d_logPrior,d_logP),axis=1)
-            return logPrior, d_logPrior
-=======
         p_bounds = {'w':(0.0, None), 'l':(0.0, None), 'alpha':(0.0, None)}
         super(RatQuad, self).__init__(3, params, p_bounds)
     def __call__(self, Rk, grad=False, **options):
@@ -847,5 +451,4 @@
                     # d^2K/dalpha^2:
                     Khess[:,:,i,j] = ( w2*(R2l2**2/(4.0*a**3*all_tmp**2)+
                                            alpha_tmp**2)*K0 )
-        return (w2*K0, Kgrad, Khess)
->>>>>>> e24ce8fa
+        return (w2*K0, Kgrad, Khess)